--- conflicted
+++ resolved
@@ -526,31 +526,8 @@
         if st.button("📊 Export Data", use_container_width=True):
             export_compliance_data()
         st.markdown("---")
-<<<<<<< HEAD
-        st.markdown("**Team:** Vadodara Hackathon 6.0")
+        st.markdown("**Team:** Tech Optimistic")
         st.markdown("**PS:** SIH25057")
-=======
-        st.markdown("### ℹ About CompliAI")
-        st.markdown("""
-        CompliAI is an AI-powered compliance checker for Legal Metrology requirements in India.
-        Features:
-        -  Gemini Pro Vision AI analysis
-        -  Legal Metrology Rules compliance
-        -  Real-time compliance scoring
-        -  Detailed violation reports
-        -  Actionable recommendations
-        -  Feedback learning loop for continuous improvement
-        -  Field-wise ML classifiers and compliance predictors
-        Built for:
-        - E-commerce platforms
-        - Regulatory compliance
-        - Product manufacturers
-        - Quality assurance teams
-        """)
-        st.markdown("---")
-        st.markdown("Team: Tech Optimistic")
-        st.markdown("PS: SIH25057")
->>>>>>> 4ea8b4d5
 
 def generate_compliance_report():
     if not st.session_state.analysis_results:
